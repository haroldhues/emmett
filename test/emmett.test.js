var assert = require('assert'),
    emitter = require('../emmett.js');

describe('Emitter', function() {
  describe('basics', function() {
    var count = 0,
        e = new emitter(),
        callback = function(e) {
          count += e.data.count || 1;
        };

    it('dispatching an event with no trigger does nothing.', function() {
      e.emit('myEvent');
      assert.strictEqual(count, 0);
    });

    it('dispatching an event with a trigger executes the callback.', function() {
      e.on('myEvent', callback);
      e.emit('myEvent');
      assert.strictEqual(count, 1);
    });

    it('dispatching an event with a trigger executes the callback.', function() {
      e.emit('myEvent', { count: 2 });
      assert.strictEqual(count, 3);
    });

    it('dispatching an event with a trigger than has been unbound does nothing.', function() {
      e.off('myEvent', callback);
      e.emit('myEvent');
      assert.strictEqual(count, 3);
    });

<<<<<<< HEAD
    it('dispatching an event should fire a once handler only once.', function() {
      e.once('onceEvent', callback);
      e.emit('onceEvent');
      e.emit('onceEvent');
      assert.strictEqual(count, 4);
    });

    it('combinaisons of on and once should work properly.', function() {
      e.once('comboEvent', callback);
      e.on('comboEvent', callback);
      e.emit('comboEvent');
      e.emit('comboEvent');
      assert.strictEqual(count, 7);
    });
=======
    it('handlers should be fired using the emitter\'s scope.', function() {
      e.on('initEvent', function() {
        this.emit('scopeEvent');
      });
      e.on('scopeEvent', callback);
      e.emit('initEvent');
      assert.strictEqual(count, 4);
    });
>>>>>>> a5171e8c
  });

  describe('api', function() {
    it('unbind polymorphisms should work.', function() {
      var count = 0,
          e = new emitter(),
          callback = function() { count++; };

      e.on('myEvent', callback);
      e.off('myEvent', callback);
      e.emit('myEvent');
      assert.strictEqual(count, 0);

      e.on('myEvent', callback);
      e.off(['myEvent', 'anotherEvent'], callback);
      e.emit('myEvent');
      assert.strictEqual(count, 0);

      e.on('myEvent', callback);
      e.off('myEvent');
      e.emit('myEvent');
      assert.strictEqual(count, 0);

      e.on('myEvent', callback);
      e.off();
      e.emit('myEvent');
      assert.strictEqual(count, 0);
    });

    it('bind polymorphisms should work.', function() {
      var count1 = 0,
          count2 = 0,
          e = new emitter(),
          callback1 = function() { count1++; },
          callback2 = function() { count2++; };

      e.on('myEvent1', callback1);
      e.emit('myEvent1');
      assert.strictEqual(count1, 1);
      e.off();
      count1 = 0;

      e.on(['myEvent1', 'myEvent2'], callback1);
      e.emit('myEvent1');
      e.emit('myEvent2');
      assert.strictEqual(count1, 2);
      e.off();
      count1 = 0;

      e.on(callback1);
      e.emit('myEvent1');
      e.emit('myEvent2');
      assert.deepEqual([count1, count2], [2, 0]);
      e.off();
      count1 = 0;
      count2 = 0;

      e.on({ myEvent1: callback1, myEvent2: callback2 });
      e.emit('myEvent1');
      e.emit('myEvent2');
      assert.deepEqual([count1, count2], [1, 1]);
      e.off();
      count1 = 0;
      count2 = 0;
    });
  });
});

describe('Binder', function() {
  describe('basics', function() {
    var count1,
        count2,
        e = new emitter(),
        callback1 = function() { count1++; },
        callback2 = function() { count2++; },
        binder = e.binder({ myEvent1: callback1 });

    it('creating a binding binds the related functions.', function() {
      count1 = 0;
      e.emit('myEvent1');
      assert.strictEqual(count1, 1);
    });

    it('binder.on binds functions to the related e.', function() {
      count2 = 0;
      binder.on('myEvent2', callback2);
      e.emit('myEvent2');
      assert.strictEqual(count2, 1);
    });

    it('binder.once binds functions to the related e but fire only once.', function() {
      count1 = 0;
      binder.once('onceEvent', callback1);
      e.emit('onceEvent');
      e.emit('onceEvent');
      assert.strictEqual(count1, 1);
    });

    it('binder.on and binder.once combinaisons should work properly.', function() {
      count1 = 0;
      binder.once('comboEvent', callback1);
      binder.on('comboEvent', callback1);
      e.emit('comboEvent');
      e.emit('comboEvent');
      assert.strictEqual(count1, 3);
    });

    it('binder.off unbinds functions from the related e.', function() {
      count2 = 0;
      binder.off('myEvent2', callback2);
      e.emit('myEvent2');
      assert.strictEqual(count2, 0);
    });

    it('binder.disable unbinds all functions from the related e.', function() {
      count1 = 0;
      binder.disable();
      e.emit('myEvent1');
      assert.strictEqual(count1, 0);
    });

    it('binder.enable rebinds all functions to the related e.', function() {
      count1 = 0;
      binder.enable();
      e.emit('myEvent1');
      assert.strictEqual(count1, 1);
    });
  });

  describe('api', function() {
    it('unbind polymorphisms should work.', function() {
      var count = 0,
          e = new emitter(),
          callback = function() { count++; },
          binder = e.binder();

      binder.on('myEvent', callback);
      binder.off('myEvent', callback);
      e.emit('myEvent');
      assert.strictEqual(count, 0);

      binder.on('myEvent', callback);
      binder.off(['myEvent', 'anotherEvent'], callback);
      e.emit('myEvent');
      assert.strictEqual(count, 0);

      binder.on('myEvent', callback);
      binder.off('myEvent');
      e.emit('myEvent');
      assert.strictEqual(count, 0);

      binder.on('myEvent', callback);
      binder.off();
      e.emit('myEvent');
      assert.strictEqual(count, 0);
    });

    it('bind polymorphisms should work.', function() {
      var count1 = 0,
          count2 = 0,
          e = new emitter(),
          callback1 = function() { count1++; },
          callback2 = function() { count2++; },
          binder = e.binder();

      binder.on('myEvent1', callback1);
      e.emit('myEvent1');
      assert.strictEqual(count1, 1);
      binder.off();
      count1 = 0;

      binder.on(['myEvent1', 'myEvent2'], callback1);
      e.emit('myEvent1');
      e.emit('myEvent2');
      assert.strictEqual(count1, 2);
      binder.off();
      count1 = 0;

      binder.on(callback1);
      e.emit('myEvent1');
      e.emit('myEvent2');
      assert.deepEqual([count1, count2], [2, 0]);
      binder.off();
      count1 = 0;
      count2 = 0;

      binder.on({ myEvent1: callback1, myEvent2: callback2 });
      e.emit('myEvent1');
      e.emit('myEvent2');
      assert.deepEqual([count1, count2], [1, 1]);
      binder.off();
      count1 = 0;
      count2 = 0;
    });
  });
});<|MERGE_RESOLUTION|>--- conflicted
+++ resolved
@@ -31,7 +31,6 @@
       assert.strictEqual(count, 3);
     });
 
-<<<<<<< HEAD
     it('dispatching an event should fire a once handler only once.', function() {
       e.once('onceEvent', callback);
       e.emit('onceEvent');
@@ -46,16 +45,15 @@
       e.emit('comboEvent');
       assert.strictEqual(count, 7);
     });
-=======
+
     it('handlers should be fired using the emitter\'s scope.', function() {
       e.on('initEvent', function() {
         this.emit('scopeEvent');
       });
       e.on('scopeEvent', callback);
       e.emit('initEvent');
-      assert.strictEqual(count, 4);
-    });
->>>>>>> a5171e8c
+      assert.strictEqual(count, 8);
+    });
   });
 
   describe('api', function() {
